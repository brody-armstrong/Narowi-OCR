--- conflicted
+++ resolved
@@ -138,9 +138,7 @@
             return char_list
         except Exception as e:
             print(f"Error during detailed OCR data extraction: {e}")
-<<<<<<< HEAD
+            feature/pattern-matcher-enhancements
             return []
-        
-=======
             return []
->>>>>>> 878e3502
+          main